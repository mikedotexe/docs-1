--- conflicted
+++ resolved
@@ -1,13 +1,7 @@
 ---
-<<<<<<< HEAD
-id: talking-smart-contracts
-title: How-to-write-contracts-that-talk-to-each-other
-sidebar_label: Example Page
-=======
 id: how-to-write-contracts-that-talk-to-each-other
 title: How to issue your own token (ERC20)
 sidebar_label: How to issue your own token (ERC20)
->>>>>>> 64b1cc37
 ---
 
 # How to write contracts that talk to each other
